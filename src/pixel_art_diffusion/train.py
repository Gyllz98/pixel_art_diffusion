import torch
import torch.nn as nn
from diffusers.optimization import get_scheduler
from tqdm import tqdm
import typer
import wandb
from typing import Annotated, List
from pathlib import Path
import hydra
from omegaconf import DictConfig
import os
from .data import PixelArtDataset
from .model import PixelArtDiffusion

train_app = typer.Typer()


def get_models_dir():
    """Helper function to get the models directory path"""
    return Path(__file__).parent.parent.parent / "models"


@hydra.main(version_base=None, config_path="../../configs", config_name="config")
def train_model_hydra(cfg: DictConfig) -> None:
    """
    Main training function with Hydra config
    """
    # Get command line arguments from environment variables or use defaults
    run_name = os.getenv("TRAIN_RUN_NAME", "pixel_art_diffusion")
    num_epochs = int(os.getenv("TRAIN_NUM_EPOCHS", "100"))
    label_subset = [int(x) for x in os.getenv("TRAIN_LABEL_SUBSET", "3").split(",")]

    # Set up paths
    models_dir = get_models_dir()
    models_dir.mkdir(exist_ok=True)

    # Initialize W&B
<<<<<<< HEAD
    if cfg.wandb.enabled:
        wandb.init(
            project=cfg.wandb.project,
            name=run_name,
            config={
                "learning_rate": cfg.optimizer.params.lr,
                "num_epochs": num_epochs,
                "label_subset": label_subset,
                "architecture": "PixelArtDiffusion",
                **cfg.model,
            },
        )

    # Initialize model and dataset
    model = PixelArtDiffusion()
    dataset = PixelArtDataset(
        data_path=cfg.data.root_path, calculate_stats=cfg.data.calculate_stats, label_subset=label_subset
    )
=======
    wandb.init(
        project="pixel-art-diffusion",
        name=run_name,
        config={
            "learning_rate": LEARNING_RATE,
            "num_epochs": num_epochs,
            "label_subset": label_subset,
            "architecture": "PixelArtDiffusion",
        },
    )
    DEVICE = torch.device("cuda" if torch.cuda.is_available() else "cpu")

    model = PixelArtDiffusion(device=DEVICE)
    # First time setup - calculate statistics
    dataset = PixelArtDataset(data_path=str(data_path), calculate_stats=True, label_subset=label_subset)
>>>>>>> 91e32402

    # Create dataloader
    dataloader = torch.utils.data.DataLoader(
        dataset, batch_size=cfg.training.batch_size, shuffle=True, num_workers=cfg.training.num_workers
    )

    # Setup optimizer
    optimizer = torch.optim.AdamW(model.model.parameters(), **cfg.optimizer.params)

    # Calculate total steps for scheduler
    total_steps = len(dataloader) * num_epochs

    # Setup scheduler
    lr_scheduler = get_scheduler(
        name=cfg.scheduler.name,
        optimizer=optimizer,
        num_warmup_steps=cfg.scheduler.num_warmup_steps,
        num_training_steps=total_steps,
    )

    print(f"Starting training for {num_epochs} epochs...")

    # Main training loop
    for epoch in tqdm(range(num_epochs), desc="Training epochs"):
        model.model.train()
        total_loss = 0

        for batch_idx, batch in enumerate(dataloader):
            clean_images = batch["pixel_values"].to(model.device)

            # Sample noise and timesteps
            noise = torch.randn_like(clean_images)
            timesteps = torch.randint(
                0, model.noise_scheduler.config.num_train_timesteps, (clean_images.shape[0],), device=model.device
            )

            # Add noise according to schedule
            noisy_images = model.noise_scheduler.add_noise(clean_images, noise, timesteps)

            # Predict noise
            noise_pred = model.model(noisy_images, timesteps).sample

            # Calculate loss
            loss = nn.functional.mse_loss(noise_pred, noise)
            total_loss += loss.item()

            # Optimization step
            loss.backward()
            torch.nn.utils.clip_grad_norm_(model.model.parameters(), cfg.training.clip_grad_norm)
            optimizer.step()
            lr_scheduler.step()
            optimizer.zero_grad()

            # Log batch metrics
            if cfg.wandb.enabled and batch_idx % cfg.wandb.log_batch_frequency == 0:
                wandb.log(
                    {
                        "batch/loss": loss.item(),
                        "batch/learning_rate": lr_scheduler.get_last_lr()[0],
                        "batch/epoch": epoch,
                        "batch/batch_idx": batch_idx,
                    }
                )

        avg_loss = total_loss / len(dataloader)
        print(f"Epoch {epoch}: Average Loss = {avg_loss:.4f}")

        # Log epoch metrics
        if cfg.wandb.enabled:
            wandb.log(
                {
                    "epoch/average_loss": avg_loss,
                    "epoch": epoch,
                }
            )

        # Save checkpoint every 10 epochs
        if epoch % 10 == 0:
            checkpoint_path = models_dir / f"{run_name}-checkpoint-epoch-{epoch}.pt"
            model.save_checkpoint(str(checkpoint_path))
            print(f"Saved checkpoint to {checkpoint_path}")

            if cfg.wandb.enabled:
                wandb.save(str(checkpoint_path))

    # Save final checkpoint
    final_checkpoint_path = models_dir / f"{run_name}-final.pt"
    model.save_checkpoint(str(final_checkpoint_path))
    print(f"Saved final checkpoint to {final_checkpoint_path}")

    if cfg.wandb.enabled:
        wandb.save(str(final_checkpoint_path))
        wandb.finish()


@train_app.command()
def train_model(
    run_name: Annotated[str, typer.Option(help="Name for the training run")] = "pixel_art_diffusion",
    num_epochs: Annotated[int, typer.Option(help="Number of training epochs")] = 100,
    label_subset: Annotated[List[int], typer.Option(help="List of label indices to train on (0-4)")] = [3],
):
    """
    CLI wrapper for the training function
    """
    # Set environment variables for Hydra function
    os.environ["TRAIN_RUN_NAME"] = run_name
    os.environ["TRAIN_NUM_EPOCHS"] = str(num_epochs)
    os.environ["TRAIN_LABEL_SUBSET"] = ",".join(map(str, label_subset))

    # Call the Hydra main function
    train_model_hydra()


if __name__ == "__main__":
    train_app()<|MERGE_RESOLUTION|>--- conflicted
+++ resolved
@@ -35,7 +35,6 @@
     models_dir.mkdir(exist_ok=True)
 
     # Initialize W&B
-<<<<<<< HEAD
     if cfg.wandb.enabled:
         wandb.init(
             project=cfg.wandb.project,
@@ -49,28 +48,12 @@
             },
         )
 
-    # Initialize model and dataset
-    model = PixelArtDiffusion()
+    DEVICE = torch.device("cuda" if torch.cuda.is_available() else "cpu")
+
+    model = PixelArtDiffusion(device=DEVICE)
     dataset = PixelArtDataset(
         data_path=cfg.data.root_path, calculate_stats=cfg.data.calculate_stats, label_subset=label_subset
     )
-=======
-    wandb.init(
-        project="pixel-art-diffusion",
-        name=run_name,
-        config={
-            "learning_rate": LEARNING_RATE,
-            "num_epochs": num_epochs,
-            "label_subset": label_subset,
-            "architecture": "PixelArtDiffusion",
-        },
-    )
-    DEVICE = torch.device("cuda" if torch.cuda.is_available() else "cpu")
-
-    model = PixelArtDiffusion(device=DEVICE)
-    # First time setup - calculate statistics
-    dataset = PixelArtDataset(data_path=str(data_path), calculate_stats=True, label_subset=label_subset)
->>>>>>> 91e32402
 
     # Create dataloader
     dataloader = torch.utils.data.DataLoader(

--- conflicted
+++ resolved
@@ -5,13 +5,10 @@
 pre-commit==3.5.0
 
 # testing
-<<<<<<< HEAD
-pytest==7.4.3
+
 coverage==7.6.10
-=======
 pytest==8.3.4
-coverage==7.6.9
->>>>>>> 18abf236
+
 
 # linting
 ruff==0.1.3
